"""Test embedding functionalities."""

from collections import defaultdict
from typing import Any, Dict, List, Tuple
from unittest.mock import patch

import pytest

from gpt_index.data_structs.node_v2 import Node
from gpt_index.embeddings.base import mean_agg
from gpt_index.embeddings.openai import OpenAIEmbedding
from gpt_index.indices.query.tree.embedding_query import GPTTreeIndexEmbeddingQuery
from gpt_index.indices.tree.base import GPTTreeIndex
from gpt_index.langchain_helpers.chain_wrapper import (
    LLMChain,
    LLMMetadata,
    LLMPredictor,
)
from gpt_index.langchain_helpers.text_splitter import TokenTextSplitter
from gpt_index.readers.schema.base import Document
from tests.mock_utils.mock_decorator import patch_common
from tests.mock_utils.mock_predict import mock_llmchain_predict
from tests.mock_utils.mock_prompts import (
    MOCK_INSERT_PROMPT,
    MOCK_QUERY_PROMPT,
    MOCK_REFINE_PROMPT,
    MOCK_SUMMARY_PROMPT,
    MOCK_TEXT_QA_PROMPT,
)
from tests.mock_utils.mock_text_splitter import (
    mock_token_splitter_newline_with_overlaps,
)


def test_embedding_similarity() -> None:
    """Test embedding similarity."""
    embed_model = OpenAIEmbedding()
    text_embedding = [3.0, 4.0, 0.0]
    query_embedding = [0.0, 1.0, 0.0]
    cosine = embed_model.similarity(query_embedding, text_embedding)
    assert cosine == 0.8


def test_mean_agg() -> None:
    """Test mean aggregation for embeddings."""
    embedding_0 = [3.0, 4.0, 0.0]
    embedding_1 = [0.0, 1.0, 0.0]
    output = mean_agg([embedding_0, embedding_1])
    assert output == [1.5, 2.5, 0.0]


@pytest.fixture
def struct_kwargs() -> Tuple[Dict, Dict]:
    """Index kwargs."""
    index_kwargs = {
        "summary_template": MOCK_SUMMARY_PROMPT,
        "insert_prompt": MOCK_INSERT_PROMPT,
        "num_children": 2,
    }
    query_kwargs = {
        "query_template": MOCK_QUERY_PROMPT,
        "text_qa_template": MOCK_TEXT_QA_PROMPT,
        "refine_template": MOCK_REFINE_PROMPT,
    }
    return index_kwargs, query_kwargs


@pytest.fixture
def documents() -> List[Document]:
    """Get documents."""
    # NOTE: one document for now
    doc_text = (
        "Hello world.\n"
        "This is a test.\n"
        "This is another test.\n"
        "This is a test v2."
    )
    return [Document(doc_text)]


def _get_node_text_embedding_similarities(
    query_embedding: List[float], nodes: List[Node]
) -> List[float]:
    """Get node text embedding similarity."""
    text_similarity_map = defaultdict(lambda: 0.0)
    text_similarity_map["Hello world."] = 0.9
    text_similarity_map["This is a test."] = 0.8
    text_similarity_map["This is another test."] = 0.7
    text_similarity_map["This is a test v2."] = 0.6

    similarities = []
    for node in nodes:
        similarities.append(text_similarity_map[node.get_text()])

    return similarities


@patch_common
@patch.object(
    GPTTreeIndexEmbeddingQuery,
    "_get_query_text_embedding_similarities",
    side_effect=_get_node_text_embedding_similarities,
)
def test_embedding_query(
    _mock_similarity: Any,
    _mock_init: Any,
    _mock_predict: Any,
    _mock_total_tokens_used: Any,
    _mock_split_text_overlap: Any,
    _mock_split_text: Any,
    struct_kwargs: Dict,
    documents: List[Document],
) -> None:
    """Test embedding query."""
    index_kwargs, query_kwargs = struct_kwargs
    tree = GPTTreeIndex.from_documents(documents, **index_kwargs)

    # test embedding query
    query_str = "What is?"
    response = tree.query(query_str, mode="embedding", **query_kwargs)
    assert str(response) == ("What is?:Hello world.")


def _mock_tokenizer(text: str) -> int:
    """Mock tokenizer that splits by spaces."""
    return len(text.split(" "))


@patch.object(LLMChain, "predict", side_effect=mock_llmchain_predict)
@patch("gpt_index.llm_predictor.base.OpenAI")
@patch.object(LLMPredictor, "get_llm_metadata", return_value=LLMMetadata())
@patch.object(LLMChain, "__init__", return_value=None)
@patch.object(
    GPTTreeIndexEmbeddingQuery,
    "_get_query_text_embedding_similarities",
    side_effect=_get_node_text_embedding_similarities,
)
@patch.object(
    TokenTextSplitter,
    "split_text_with_overlaps",
    side_effect=mock_token_splitter_newline_with_overlaps,
)
@patch.object(LLMPredictor, "_count_tokens", side_effect=_mock_tokenizer)
def test_query_and_count_tokens(
    _mock_count_tokens: Any,
    _mock_split_text: Any,
    _mock_similarity: Any,
    _mock_llmchain: Any,
    _mock_llm_metadata: Any,
    _mock_init: Any,
    _mock_predict: Any,
    struct_kwargs: Dict,
    documents: List[Document],
) -> None:
    """Test query and count tokens."""
    index_kwargs, query_kwargs = struct_kwargs
    # First block is "Hello world.\nThis is a test.\n"
    # Second block is "This is another test.\nThis is a test v2."
    # first block is 5 tokens because
    # last word of first line and first word of second line are joined
    # second block is 8 tokens for similar reasons.
    first_block_count = 5
    second_block_count = 8
    llmchain_mock_resp_token_count = 4
    # build the tree
<<<<<<< HEAD
    tree = GPTTreeIndex.from_documents(documents, **index_kwargs)
    assert (
        tree._service_context.llm_predictor.total_tokens_used
        == document_token_count + llmchain_mock_resp_token_count
    )
=======
    # TMP
    tree = GPTTreeIndex(documents, **index_kwargs)
    assert tree._llm_predictor.total_tokens_used == (
        first_block_count + llmchain_mock_resp_token_count
    ) + (second_block_count + llmchain_mock_resp_token_count)
>>>>>>> f1ecae7b

    # test embedding query
    start_token_ct = tree._service_context.llm_predictor.total_tokens_used
    query_str = "What is?"
    # context is "hello world." which is 2 tokens
    context_tokens = 2
    # query is "what is?" which is 2 tokens
    query_tokens = 2
    # subtract one because the last token of the context is joined with first
    input_tokens = context_tokens + query_tokens - 1

    tree.query(query_str, mode="embedding", **query_kwargs)
    assert (
<<<<<<< HEAD
        tree._service_context.llm_predictor.total_tokens_used - start_token_ct
        == query_prompt_token_count + llmchain_mock_resp_token_count
=======
        tree._llm_predictor.total_tokens_used - start_token_ct
        == input_tokens + llmchain_mock_resp_token_count
>>>>>>> f1ecae7b
    )<|MERGE_RESOLUTION|>--- conflicted
+++ resolved
@@ -163,19 +163,11 @@
     second_block_count = 8
     llmchain_mock_resp_token_count = 4
     # build the tree
-<<<<<<< HEAD
+    # TMP
     tree = GPTTreeIndex.from_documents(documents, **index_kwargs)
-    assert (
-        tree._service_context.llm_predictor.total_tokens_used
-        == document_token_count + llmchain_mock_resp_token_count
-    )
-=======
-    # TMP
-    tree = GPTTreeIndex(documents, **index_kwargs)
-    assert tree._llm_predictor.total_tokens_used == (
+    assert tree.service_context.llm_predictor.total_tokens_used == (
         first_block_count + llmchain_mock_resp_token_count
     ) + (second_block_count + llmchain_mock_resp_token_count)
->>>>>>> f1ecae7b
 
     # test embedding query
     start_token_ct = tree._service_context.llm_predictor.total_tokens_used
@@ -189,11 +181,6 @@
 
     tree.query(query_str, mode="embedding", **query_kwargs)
     assert (
-<<<<<<< HEAD
-        tree._service_context.llm_predictor.total_tokens_used - start_token_ct
-        == query_prompt_token_count + llmchain_mock_resp_token_count
-=======
-        tree._llm_predictor.total_tokens_used - start_token_ct
+        tree.service_context.llm_predictor.total_tokens_used - start_token_ct
         == input_tokens + llmchain_mock_resp_token_count
->>>>>>> f1ecae7b
     )